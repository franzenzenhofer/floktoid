--- conflicted
+++ resolved
@@ -1,10 +1,6 @@
 {
   "name": "floktoid",
-<<<<<<< HEAD
-  "version": "2.84.0",
-=======
-  "version": "2.59.0",
->>>>>>> f8de16d6
+  "version": "2.85.0",
   "description": "FLOCKDROID - What if the Asteroids were the good guys? Defend energy dots from evil spaceships!",
   "type": "module",
   "scripts": {
